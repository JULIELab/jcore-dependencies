--- conflicted
+++ resolved
@@ -55,10 +55,7 @@
 		<dependency>
 			<groupId>junit</groupId>
 			<artifactId>junit</artifactId>
-<<<<<<< HEAD
-=======
 			<version>4.13.1</version>
->>>>>>> 4f4946aa
 			<scope>test</scope>
 		</dependency>
 		<dependency>
