--- conflicted
+++ resolved
@@ -12,11 +12,7 @@
    <dependency>
    	<groupId>junit</groupId>
    	<artifactId>junit</artifactId>
-<<<<<<< HEAD
-   	<version>4.10</version>
-=======
    	<version>4.13.1</version>
->>>>>>> 4f4946aa
    	<scope>provided</scope>
    </dependency>
    <dependency>
